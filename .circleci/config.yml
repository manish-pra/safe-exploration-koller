version: 2
jobs:
  build:
    docker:
      - image: python:3.6

    steps:
      - checkout

      - run:
          name: Install build dependencies
          command: |
            apt-get update
            apt-get install -y --no-install-recommends --quiet build-essential libopenblas-dev

      - restore_cache:
          keys: 
            - pip3.6--{{ checksum ".circleci/config.yml" }}--{{ checksum "setup.py" }}
            - pip3.6

      - run:
          name: Install library
          command: |
<<<<<<< HEAD
            pip install --progress-bar off numpy
            pip install --progress-bar off -e .[test]
=======
            conda install python=3.6 numpy pip --yes --quiet
            pip install --progress-bar off -e .[test,ssm_gpy,ssm_pytorch]
>>>>>>> 9daf0736

      - save_cache:
          key: pip3.6--{{ checksum ".circleci/config.yml" }}--{{ checksum "setup.py" }}
          paths:
            - ~/.cache/pip

      - run:
          name: Run tests
          environment:
            OPENBLAS_NUM_THREADS: 2
          command: |
            bash scripts/test_code.sh

workflows:
  version: 2
  build_and_test:
    jobs:
      - build
<|MERGE_RESOLUTION|>--- conflicted
+++ resolved
@@ -14,20 +14,17 @@
             apt-get install -y --no-install-recommends --quiet build-essential libopenblas-dev
 
       - restore_cache:
-          keys: 
+          keys:
             - pip3.6--{{ checksum ".circleci/config.yml" }}--{{ checksum "setup.py" }}
             - pip3.6
 
       - run:
           name: Install library
           command: |
-<<<<<<< HEAD
-            pip install --progress-bar off numpy
-            pip install --progress-bar off -e .[test]
-=======
+
             conda install python=3.6 numpy pip --yes --quiet
             pip install --progress-bar off -e .[test,ssm_gpy,ssm_pytorch]
->>>>>>> 9daf0736
+
 
       - save_cache:
           key: pip3.6--{{ checksum ".circleci/config.yml" }}--{{ checksum "setup.py" }}
